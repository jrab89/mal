#
# Command line settings
#

MAL_IMPL = js

PYTHON = python

#
# Settings
#

<<<<<<< HEAD
IMPLS = bash c clojure coffee cs forth fsharp go haskell java js lua make mal \
	ocaml matlab perl php ps python r racket ruby rust scala vb
=======
IMPLS = bash c clojure coffee cs forth go haskell java js lua make mal \
	ocaml matlab miniMAL perl php ps python r racket ruby rust \
	scala vb nim
>>>>>>> 0a63c9f9

step0 = step0_repl
step1 = step1_read_print
step2 = step2_eval
step3 = step3_env
step4 = step4_if_fn_do
step5 = step5_tco
step6 = step6_file
step7 = step7_quote
step8 = step8_macros
step9 = step9_try
stepA = stepA_mal

EXCLUDE_TESTS += test^bash^step5 # no stack exhaustion or completion
EXCLUDE_TESTS += test^c^step5    # segfault
EXCLUDE_TESTS += test^cs^step5   # fatal stack overflow fault
EXCLUDE_TESTS += test^haskell^step5 # test completes
EXCLUDE_TESTS += test^make^step5 # no TCO capability/step
EXCLUDE_TESTS += test^mal^step5  # no TCO capability/step
EXCLUDE_TESTS += test^go^step5   # test completes, even at 100,000
EXCLUDE_TESTS += test^php^step5  # test completes, even at 100,000
EXCLUDE_TESTS += test^racket^step5 # test completes
EXCLUDE_TESTS += test^ruby^step5 # test completes, even at 100,000
EXCLUDE_TESTS += test^rust^step5 # no catching stack overflows
EXCLUDE_TESTS += test^ocaml^step5 # test completes, even at 1,000,000
EXCLUDE_TESTS += test^nim^step5   # test completes, even at 100,000

# interop tests now implemented yet
EXCLUDE_TESTS += test^cs^stepA test^go^stepA test^haskell^stepA \
		 test^java^stepA test^mal^stepA test^mal^step0 \
		 test^php^stepA test^ps^stepA test^python^stepA \
		 test^ruby^stepA test^rust^stepA test^vb^stepA

EXCLUDE_PERFS = perf^mal  # TODO: fix this

#
# Utility functions
#

STEP_TEST_FILES = $(strip $(wildcard $(1)/tests/$($(2)).mal) $(wildcard tests/$($(2)).mal))

bash_STEP_TO_PROG =    bash/$($(1)).sh
c_STEP_TO_PROG =       c/$($(1))
clojure_STEP_TO_PROG = clojure/src/$($(1)).clj
coffee_STEP_TO_PROG =  coffee/$($(1)).coffee
cs_STEP_TO_PROG =      cs/$($(1)).exe
forth_STEP_TO_PROG =   forth/$($(1)).fs
fsharp_STEP_TO_PROG =  fsharp/$($(1)).exe
go_STEP_TO_PROG =      go/$($(1))
java_STEP_TO_PROG =    java/src/main/java/mal/$($(1)).java
haskell_STEP_TO_PROG = haskell/$($(1))
js_STEP_TO_PROG =      js/$($(1)).js
lua_STEP_TO_PROG =     lua/$($(1)).lua
make_STEP_TO_PROG =    make/$($(1)).mk
mal_STEP_TO_PROG =     mal/$($(1)).mal
ocaml_STEP_TO_PROG =   ocaml/$($(1))
matlab_STEP_TO_PROG =  matlab/$($(1)).m
miniMAL_STEP_TO_PROG = miniMAL/$($(1)).json
perl_STEP_TO_PROG =    perl/$($(1)).pl
php_STEP_TO_PROG =     php/$($(1)).php
ps_STEP_TO_PROG =      ps/$($(1)).ps
python_STEP_TO_PROG =  python/$($(1)).py
r_STEP_TO_PROG =       r/$($(1)).r
racket_STEP_TO_PROG =  racket/$($(1)).rkt
ruby_STEP_TO_PROG =    ruby/$($(1)).rb
rust_STEP_TO_PROG =    rust/target/release/$($(1))
scala_STEP_TO_PROG =   scala/$($(1)).scala
vb_STEP_TO_PROG =      vb/$($(1)).exe
nim_STEP_TO_PROG =     nim/$($(1))

# Needed some argument munging
COMMA = ,
noop =
SPACE = $(noop) $(noop)

bash_RUNSTEP =    bash ../$(2) $(3)
c_RUNSTEP =       ../$(2) $(3)
clojure_RUNSTEP = lein with-profile +$(1) trampoline run $(3)
coffee_RUNSTEP =  coffee ../$(2) $(3)
cs_RUNSTEP =      mono ../$(2) --raw $(3)
forth_RUNSTEP =   gforth ../$(2) $(3)
fsharp_RUNSTEP =  mono ../$(2) --raw $(3)
go_RUNSTEP =      ../$(2) $(3)
haskell_RUNSTEP = ../$(2) $(3)
java_RUNSTEP =    mvn -quiet exec:java -Dexec.mainClass="mal.$($(1))" -Dexec.args="--raw$(if $(3), $(3),)"
js_RUNSTEP =      node ../$(2) $(3)
lua_RUNSTEP =     ../$(2) --raw $(3)
make_RUNSTEP =    make -f ../$(2) $(3)
mal_RUNSTEP =     $(call $(MAL_IMPL)_RUNSTEP,$(1),$(call $(MAL_IMPL)_STEP_TO_PROG,stepA),../$(2),")  #"
ocaml_RUNSTEP =   ../$(2) $(3)
matlab_args =     $(subst $(SPACE),$(COMMA),$(foreach x,$(strip $(1)),'$(x)'))
matlab_RUNSTEP =  matlab -nodisplay -nosplash -nodesktop -nojvm -r "$($(1))($(call matlab_args,$(3)));quit;"
miniMAL_RUNSTEP = miniMAL ../$(2) $(3)
perl_RUNSTEP =    perl ../$(2) --raw $(3)
php_RUNSTEP =     php ../$(2) $(3)
ps_RUNSTEP =      $(4)gs -q -I./ -dNODISPLAY -- ../$(2) $(3)$(4)
python_RUNSTEP =  $(PYTHON) ../$(2) $(3)
r_RUNSTEP =       Rscript ../$(2) $(3)
racket_RUNSTEP =  ../$(2) $(3)
ruby_RUNSTEP =    ruby ../$(2) $(3)
rust_RUNSTEP =    ../$(2) $(3)
scala_RUNSTEP =   sbt 'run-main $($(1))$(if $(3), $(3),)'
vb_RUNSTEP =      mono ../$(2) --raw $(3)
nim_RUNSTEP =     ../$(2) $(3)

# Extra options to pass to runtest.py
<<<<<<< HEAD
cs_TEST_OPTS =     --redirect
fsharp_TEST_OPTS = --redirect
mal_TEST_OPTS =    --redirect --start-timeout 60 --test-timeout 120
vb_TEST_OPTS =     --redirect
=======
cs_TEST_OPTS =  --mono
mal_TEST_OPTS = --start-timeout 60 --test-timeout 120
vb_TEST_OPTS =  --mono
>>>>>>> 0a63c9f9


# Derived lists
STEPS = $(sort $(filter step%,$(.VARIABLES)))
IMPL_TESTS = $(foreach impl,$(IMPLS),test^$(impl))
STEP_TESTS = $(foreach step,$(STEPS),test^$(step))
ALL_TESTS = $(filter-out $(EXCLUDE_TESTS),\
              $(strip $(sort \
                $(foreach impl,$(IMPLS),\
                  $(foreach step,$(STEPS),test^$(impl)^$(step))))))

IMPL_STATS = $(foreach impl,$(IMPLS),stats^$(impl))
IMPL_STATS_LISP = $(foreach impl,$(IMPLS),stats-lisp^$(impl))

IMPL_PERF = $(filter-out $(EXCLUDE_PERFS),$(foreach impl,$(IMPLS),perf^$(impl)))

#
# Build rules
#

# Build a program in 'c' directory
c/%:
	$(MAKE) -C $(dir $(@)) $(notdir $(@))

# Allow test, test^STEP, test^IMPL, and test^IMPL^STEP
.SECONDEXPANSION:
$(IMPL_TESTS): $$(filter $$@^%,$$(ALL_TESTS))

.SECONDEXPANSION:
$(STEP_TESTS): $$(foreach step,$$(subst test^,,$$@),$$(filter %^$$(step),$$(ALL_TESTS)))

.SECONDEXPANSION:
$(ALL_TESTS): $$(call $$(word 2,$$(subst ^, ,$$(@)))_STEP_TO_PROG,$$(word 3,$$(subst ^, ,$$(@))))
	@$(foreach impl,$(word 2,$(subst ^, ,$(@))),\
	  $(foreach step,$(word 3,$(subst ^, ,$(@))),\
	    cd $(if $(filter mal,$(impl)),$(MAL_IMPL),$(impl)); \
	    $(foreach test,$(call STEP_TEST_FILES,$(impl),$(step)),\
	      echo '----------------------------------------------'; \
	      echo 'Testing $@, step file: $+, test file: $(test)'; \
	      echo 'Running: ../runtest.py $(call $(impl)_TEST_OPTS) ../$(test) -- $(call $(impl)_RUNSTEP,$(step),$(+))'; \
	      ../runtest.py $(call $(impl)_TEST_OPTS) ../$(test) -- $(call $(impl)_RUNSTEP,$(step),$(+)))))

test: $(ALL_TESTS)
tests: $(ALL_TESTS)


# Stats rules

stats: $(IMPL_STATS)
stats-lisp: $(IMPL_STATS_LISP)

.SECONDEXPANSION:
$(IMPL_STATS):
	@echo "----------------------------------------------"; \
	$(foreach impl,$(word 2,$(subst ^, ,$(@))),\
	  echo "Stats for $(impl):"; \
	  $(MAKE) --no-print-directory -C $(impl) stats)

.SECONDEXPANSION:
$(IMPL_STATS_LISP):
	@echo "----------------------------------------------"; \
	$(foreach impl,$(word 2,$(subst ^, ,$(@))),\
	  echo "Stats (lisp only) for $(impl):"; \
	  $(MAKE) --no-print-directory -C $(impl) stats-lisp)


# Performance test rules

perf: $(IMPL_PERF)

.SECONDEXPANSION:
$(IMPL_PERF):
	@echo "----------------------------------------------"; \
	$(foreach impl,$(word 2,$(subst ^, ,$(@))),\
	  cd $(if $(filter mal,$(impl)),$(MAL_IMPL),$(impl)); \
	  echo "Performance test for $(impl):"; \
	  echo 'Running: $(call $(impl)_RUNSTEP,stepA,$(call $(impl)_STEP_TO_PROG,stepA),../tests/perf1.mal)'; \
          $(call $(impl)_RUNSTEP,stepA,$(call $(impl)_STEP_TO_PROG,stepA),../tests/perf1.mal); \
	  echo 'Running: $(call $(impl)_RUNSTEP,stepA,$(call $(impl)_STEP_TO_PROG,stepA),../tests/perf2.mal)'; \
          $(call $(impl)_RUNSTEP,stepA,$(call $(impl)_STEP_TO_PROG,stepA),../tests/perf2.mal); \
	  echo 'Running: $(call $(impl)_RUNSTEP,stepA,$(call $(impl)_STEP_TO_PROG,stepA),../tests/perf3.mal)'; \
          $(call $(impl)_RUNSTEP,stepA,$(call $(impl)_STEP_TO_PROG,stepA),../tests/perf3.mal))
<|MERGE_RESOLUTION|>--- conflicted
+++ resolved
@@ -10,14 +10,9 @@
 # Settings
 #
 
-<<<<<<< HEAD
 IMPLS = bash c clojure coffee cs forth fsharp go haskell java js lua make mal \
-	ocaml matlab perl php ps python r racket ruby rust scala vb
-=======
-IMPLS = bash c clojure coffee cs forth go haskell java js lua make mal \
 	ocaml matlab miniMAL perl php ps python r racket ruby rust \
 	scala vb nim
->>>>>>> 0a63c9f9
 
 step0 = step0_repl
 step1 = step1_read_print
@@ -124,16 +119,10 @@
 nim_RUNSTEP =     ../$(2) $(3)
 
 # Extra options to pass to runtest.py
-<<<<<<< HEAD
-cs_TEST_OPTS =     --redirect
-fsharp_TEST_OPTS = --redirect
-mal_TEST_OPTS =    --redirect --start-timeout 60 --test-timeout 120
-vb_TEST_OPTS =     --redirect
-=======
-cs_TEST_OPTS =  --mono
-mal_TEST_OPTS = --start-timeout 60 --test-timeout 120
-vb_TEST_OPTS =  --mono
->>>>>>> 0a63c9f9
+cs_TEST_OPTS =     --mono
+fsharp_TEST_OPTS = --mono
+mal_TEST_OPTS =    --start-timeout 60 --test-timeout 120
+vb_TEST_OPTS =     --mono
 
 
 # Derived lists
